--- conflicted
+++ resolved
@@ -1499,7 +1499,6 @@
 		},
 		{
 			&expr{
-<<<<<<< HEAD
 				target: "squareRoot",
 				etype:  etFunc,
 				args: []*expr{
@@ -1512,7 +1511,9 @@
 			},
 			[]float64{1, 1.4142135623730951, 0, 2.6457513110645907, 2.8284271247461903, 4.47213595499958, 5.477225575051661, math.NaN()},
 			"squareRoot(metric1)",
-=======
+		},
+		{
+			&expr{
 				target: "removeBelowValue",
 				etype:  etFunc,
 				args: []*expr{
@@ -1528,7 +1529,6 @@
 			},
 			[]float64{math.NaN(), 1, 2, math.NaN(), math.NaN()},
 			"metricA",
->>>>>>> 47b0bb1c
 		},
 	}
 
